--- conflicted
+++ resolved
@@ -20,11 +20,7 @@
 	if err != nil {
 		if os.IsNotExist(err) {
 			// Path does not exist. Create it.
-<<<<<<< HEAD
-			err = os.MkdirAll(plugincommon.MapPath, 0o755) //nolint:gomnd // 0o755 is the permission for the directory.
-=======
 			err = os.MkdirAll(plugincommon.MapPath, 0o755) // nolint:gomnd // directory permissions
->>>>>>> 86fa3bdc
 			if err != nil {
 				return err
 			}
@@ -52,11 +48,7 @@
 	// Else mounted. Check the type of mount.
 	if !bpfMount {
 		// Custom mount of /sys/fs/bpf. Unknown setup. Exit.
-<<<<<<< HEAD
-		return errors.New(plugincommon.MapPath + " is already mounted but not as bpf. Not supported")
-=======
 		return fmt.Errorf("%+s is already mounted but not as bpf. Not supported", plugincommon.MapPath) // nolint:goerr113 // don't have to define a new error for this
->>>>>>> 86fa3bdc
 	}
 	return nil
 }
